package net.logstash.log4j;

import com.fasterxml.jackson.core.JsonGenerator.Feature;
import com.fasterxml.jackson.databind.ObjectMapper;
import com.fasterxml.jackson.databind.node.ObjectNode;
import net.logstash.log4j.data.HostData;
<<<<<<< HEAD

import java.util.*;
import java.text.DateFormat;
import java.text.SimpleDateFormat;

//import net.minidev.json.JSONObject;

import org.apache.commons.lang.*;
=======
import net.minidev.json.JSONObject;
import org.apache.commons.lang.StringUtils;
import org.apache.commons.lang.time.FastDateFormat;
>>>>>>> f84aca0e
import org.apache.log4j.Layout;
import org.apache.log4j.spi.LocationInfo;
import org.apache.log4j.spi.LoggingEvent;
import org.apache.log4j.spi.ThrowableInformation;

import java.util.Date;
import java.util.HashMap;
import java.util.Map;

public class JSONEventLayout extends Layout {

    private static final ObjectMapper MAPPER = new ObjectMapper().configure(Feature.ESCAPE_NON_ASCII, true);

    private boolean locationInfo = false;

    private String tags;
    private boolean ignoreThrowable = false;

    private boolean activeIgnoreThrowable = ignoreThrowable;
    private String hostname = new HostData().getHostName();
    private long timestamp;
    private String ndc;
    private Map<String, String> mdc;
    private LocationInfo info;
    private HashMap<String, Object> fieldData;
    private HashMap<String, Object> exceptionInformation;

<<<<<<< HEAD
    //private JSONObject logstashEvent;
=======
    private JSONObject logstashEvent;
    public static final FastDateFormat ISO_DATETIME_TIME_ZONE_FORMAT_WITH_MILLIS = FastDateFormat.getInstance("yyyy-MM-dd'T'HH:mm:ss.SSSZZ");
>>>>>>> f84aca0e

    public static String dateFormat(long timestamp) {
        return ISO_DATETIME_TIME_ZONE_FORMAT_WITH_MILLIS.format(new Date(timestamp));
    }

    /**
     * For backwards compatibility, the default is to generate location information
     * in the log messages.
     */
    public JSONEventLayout() {
        this(true);
    }

    /**
     * Creates a layout that optionally inserts location information into log messages.
     *
     * @param locationInfo whether or not to include location information in the log messages.
     */
    public JSONEventLayout(boolean locationInfo) {
        this.locationInfo = locationInfo;
    }

    public String format(LoggingEvent loggingEvent) {
        timestamp = loggingEvent.getTimeStamp();
        fieldData = new HashMap<String, Object>();
        exceptionInformation = new HashMap<String, Object>();
        mdc = loggingEvent.getProperties();
        ndc = loggingEvent.getNDC();

        //logstashEvent = new JSONObject();
        ObjectNode eventNode = MAPPER.createObjectNode();



<<<<<<< HEAD
        eventNode.put("@source_host",hostname);
        eventNode.put("@message",loggingEvent.getRenderedMessage());
        eventNode.put("@timestamp",dateFormat(timestamp));
        ObjectNode fieldsNode = MAPPER.createObjectNode();
        eventNode.put("@fields", fieldsNode);

        if(loggingEvent.getThrowableInformation() != null) {
            ObjectNode exceptionNode = MAPPER.createObjectNode();

            final ThrowableInformation throwableInformation = loggingEvent.getThrowableInformation();
            if(throwableInformation.getThrowable().getClass().getCanonicalName() != null){
                exceptionNode.put("exception_class", throwableInformation.getThrowable().getClass().getCanonicalName());
            }
            if(throwableInformation.getThrowable().getMessage() != null) {
                exceptionNode.put("exception_message", throwableInformation.getThrowable().getMessage());
            }
            if( throwableInformation.getThrowableStrRep() != null) {
                String stackTrace = StringUtils.join(throwableInformation.getThrowableStrRep(),"\n");
                exceptionNode.put("stacktrace", stackTrace);
            }
            fieldsNode.put("exception", exceptionNode);
=======
        logstashEvent.put("@source_host", hostname);
        logstashEvent.put("@message", loggingEvent.getRenderedMessage());
        logstashEvent.put("@timestamp", dateFormat(timestamp));

        if (loggingEvent.getThrowableInformation() != null) {
            final ThrowableInformation throwableInformation = loggingEvent.getThrowableInformation();
            if (throwableInformation.getThrowable().getClass().getCanonicalName() != null) {
                exceptionInformation.put("exception_class", throwableInformation.getThrowable().getClass().getCanonicalName());
            }
            if (throwableInformation.getThrowable().getMessage() != null) {
                exceptionInformation.put("exception_message", throwableInformation.getThrowable().getMessage());
            }
            if (throwableInformation.getThrowableStrRep() != null) {
                String stackTrace = StringUtils.join(throwableInformation.getThrowableStrRep(), "\n");
                exceptionInformation.put("stacktrace", stackTrace);
            }
            addFieldData("exception", exceptionInformation);
>>>>>>> f84aca0e
        }

        if (locationInfo) {
            info = loggingEvent.getLocationInformation();
<<<<<<< HEAD
            fieldsNode.put("file", info.getFileName());
            fieldsNode.put("line_number", info.getLineNumber());
            fieldsNode.put("class", info.getClassName());
            fieldsNode.put("method", info.getMethodName());
        }

        //fieldsNode.put("mdc",mdc);
        ObjectNode mdcNode = MAPPER.createObjectNode();
        for (Map.Entry<String, String> entry : mdc.entrySet()) {
            String key = entry.getKey();
            String value = entry.getValue();
            mdcNode.put(key, value);
        }


        fieldsNode.put("ndc",ndc);
        fieldsNode.put("level", loggingEvent.getLevel().toString());

        //eventNode.put("@fields", fieldData);
        //return logstashEvent.toString() + "\n";
        return eventNode.toString();
=======
            addFieldData("file", info.getFileName());
            addFieldData("line_number", info.getLineNumber());
            addFieldData("class", info.getClassName());
            addFieldData("method", info.getMethodName());
        }

        addFieldData("mdc", mdc);
        addFieldData("ndc", ndc);
        addFieldData("level", loggingEvent.getLevel().toString());

        logstashEvent.put("@fields", fieldData);
        return logstashEvent.toString() + "\n";
>>>>>>> f84aca0e
    }

    public boolean ignoresThrowable() {
        return ignoreThrowable;
    }

    /**
     * Query whether log messages include location information.
     *
     * @return true if location information is included in log messages, false otherwise.
     */
    public boolean getLocationInfo() {
        return locationInfo;
    }

    /**
     * Set whether log messages should include location information.
     *
     * @param locationInfo true if location information should be included, false otherwise.
     */
    public void setLocationInfo(boolean locationInfo) {
        this.locationInfo = locationInfo;
    }

    public void activateOptions() {
        activeIgnoreThrowable = ignoreThrowable;
    }

    private void addFieldData(String keyname, Object keyval) {
        if (null != keyval) {
            fieldData.put(keyname, keyval);
        }
    }
}<|MERGE_RESOLUTION|>--- conflicted
+++ resolved
@@ -4,20 +4,9 @@
 import com.fasterxml.jackson.databind.ObjectMapper;
 import com.fasterxml.jackson.databind.node.ObjectNode;
 import net.logstash.log4j.data.HostData;
-<<<<<<< HEAD
-
-import java.util.*;
-import java.text.DateFormat;
-import java.text.SimpleDateFormat;
-
-//import net.minidev.json.JSONObject;
 
 import org.apache.commons.lang.*;
-=======
-import net.minidev.json.JSONObject;
-import org.apache.commons.lang.StringUtils;
 import org.apache.commons.lang.time.FastDateFormat;
->>>>>>> f84aca0e
 import org.apache.log4j.Layout;
 import org.apache.log4j.spi.LocationInfo;
 import org.apache.log4j.spi.LoggingEvent;
@@ -45,12 +34,7 @@
     private HashMap<String, Object> fieldData;
     private HashMap<String, Object> exceptionInformation;
 
-<<<<<<< HEAD
-    //private JSONObject logstashEvent;
-=======
-    private JSONObject logstashEvent;
     public static final FastDateFormat ISO_DATETIME_TIME_ZONE_FORMAT_WITH_MILLIS = FastDateFormat.getInstance("yyyy-MM-dd'T'HH:mm:ss.SSSZZ");
->>>>>>> f84aca0e
 
     public static String dateFormat(long timestamp) {
         return ISO_DATETIME_TIME_ZONE_FORMAT_WITH_MILLIS.format(new Date(timestamp));
@@ -85,7 +69,6 @@
 
 
 
-<<<<<<< HEAD
         eventNode.put("@source_host",hostname);
         eventNode.put("@message",loggingEvent.getRenderedMessage());
         eventNode.put("@timestamp",dateFormat(timestamp));
@@ -107,30 +90,10 @@
                 exceptionNode.put("stacktrace", stackTrace);
             }
             fieldsNode.put("exception", exceptionNode);
-=======
-        logstashEvent.put("@source_host", hostname);
-        logstashEvent.put("@message", loggingEvent.getRenderedMessage());
-        logstashEvent.put("@timestamp", dateFormat(timestamp));
-
-        if (loggingEvent.getThrowableInformation() != null) {
-            final ThrowableInformation throwableInformation = loggingEvent.getThrowableInformation();
-            if (throwableInformation.getThrowable().getClass().getCanonicalName() != null) {
-                exceptionInformation.put("exception_class", throwableInformation.getThrowable().getClass().getCanonicalName());
-            }
-            if (throwableInformation.getThrowable().getMessage() != null) {
-                exceptionInformation.put("exception_message", throwableInformation.getThrowable().getMessage());
-            }
-            if (throwableInformation.getThrowableStrRep() != null) {
-                String stackTrace = StringUtils.join(throwableInformation.getThrowableStrRep(), "\n");
-                exceptionInformation.put("stacktrace", stackTrace);
-            }
-            addFieldData("exception", exceptionInformation);
->>>>>>> f84aca0e
         }
 
         if (locationInfo) {
             info = loggingEvent.getLocationInformation();
-<<<<<<< HEAD
             fieldsNode.put("file", info.getFileName());
             fieldsNode.put("line_number", info.getLineNumber());
             fieldsNode.put("class", info.getClassName());
@@ -152,20 +115,6 @@
         //eventNode.put("@fields", fieldData);
         //return logstashEvent.toString() + "\n";
         return eventNode.toString();
-=======
-            addFieldData("file", info.getFileName());
-            addFieldData("line_number", info.getLineNumber());
-            addFieldData("class", info.getClassName());
-            addFieldData("method", info.getMethodName());
-        }
-
-        addFieldData("mdc", mdc);
-        addFieldData("ndc", ndc);
-        addFieldData("level", loggingEvent.getLevel().toString());
-
-        logstashEvent.put("@fields", fieldData);
-        return logstashEvent.toString() + "\n";
->>>>>>> f84aca0e
     }
 
     public boolean ignoresThrowable() {
